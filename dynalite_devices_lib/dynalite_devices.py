"""Class to create devices from a Dynalite hub."""

import asyncio

from .const import (
    CONF_ACT_LEVEL,
    CONF_ACTION,
    CONF_ACTION_CMD,
    CONF_ACTION_REPORT,
    CONF_ACTIVE,
    CONF_ACTIVE_INIT,
    CONF_ACTIVE_OFF,
    CONF_ACTIVE_ON,
    CONF_ALL,
    CONF_AREA,
    CONF_AREA_OVERRIDE,
    CONF_AUTO_DISCOVER,
    CONF_CHANNEL,
    CONF_CHANNEL_CLASS,
    CONF_CHANNEL_COVER,
    CONF_CHANNEL_TYPE,
    CONF_CLOSE_PRESET,
    CONF_DEFAULT,
    CONF_DURATION,
    CONF_FADE,
    CONF_HIDDEN_ENTITY,
    CONF_HOST,
    CONF_NAME,
    CONF_NO_DEFAULT,
    CONF_NONE,
    CONF_OPEN_PRESET,
    CONF_POLL_TIMER,
    CONF_PORT,
    CONF_PRESET,
    CONF_ROOM,
    CONF_ROOM_OFF,
    CONF_ROOM_ON,
    CONF_STOP_PRESET,
    CONF_TEMPLATE,
    CONF_TILT_TIME,
    CONF_TIME_COVER,
    CONF_TRGT_LEVEL,
    CONF_TRIGGER,
    DEFAULT_CHANNEL_TYPE,
    DEFAULT_NAME,
    DEFAULT_PORT,
    DEFAULT_TEMPLATES,
    EVENT_CHANNEL,
    EVENT_CONNECTED,
    EVENT_DISCONNECTED,
    EVENT_PRESET,
    LOGGER,
)
from .cover import DynaliteTimeCoverDevice, DynaliteTimeCoverWithTiltDevice
from .dynalite import Dynalite
from .dynalitebase import DynaliteBaseDevice
from .light import DynaliteChannelLightDevice
from .switch import (
    DynaliteChannelSwitchDevice,
    DynaliteDualPresetSwitchDevice,
    DynalitePresetSwitchDevice,
)


class BridgeError(Exception):
    """For errors in the Dynalite bridge."""

    def __init__(self, message):
        """Initialize the exception."""
        self.message = message


class DynaliteDevices:
    """Manages a single Dynalite bridge."""

    def __init__(self, loop=None, newDeviceFunc=None, updateDeviceFunc=None):
        """Initialize the system."""
        self.active = None
        self.auto_discover = None
        self.loop = loop
        self.newDeviceFunc = newDeviceFunc
        self.updateDeviceFunc = updateDeviceFunc
        self.configured = False
        self.connected = False
        self.added_presets = {}
        self.added_channels = {}
        self.added_room_switches = {}
        self.added_time_covers = {}
        self.waiting_devices = []
        self.timer_active = False
        self.timer_callbacks = set()
        self.template = {}
        self.area = {}

    async def async_setup(self):
        """Set up a Dynalite bridge based on host parameter in the config."""
        LOGGER.debug("bridge async_setup")
        if not self.loop:
            self.loop = asyncio.get_running_loop()
        # Run the dynalite object. Assumes self.configure() has been called
        # self._dynalite = Dynalite(host=self.host, port=self.port, active=self.active, poll_timer=self.poll_timer, loop=self.loop)
        self._dynalite = Dynalite(
            self.port, self.host, self.active, self.poll_timer, self.loop
        )
        eventHandler = self._dynalite.addListener(listenerFunction=self.handleEvent)
        eventHandler.monitorEvent("*")
        presetChangeHandler = self._dynalite.addListener(
            listenerFunction=self.handle_preset_selection
        )
        presetChangeHandler.monitorEvent(EVENT_PRESET)
        channelChangeHandler = self._dynalite.addListener(
            listenerFunction=self.handle_channel_change
        )
        channelChangeHandler.monitorEvent(EVENT_CHANNEL)
        self._dynalite.start()
        return True

    def configure(self, config):
        """Configure a Dynalite bridge based on host parameter in the config."""
        LOGGER.debug("bridge async_configure - %s", config)
        self.configured = False
        # insert the global values
        self.host = config[CONF_HOST]
        self.port = config.get(CONF_PORT, DEFAULT_PORT)
        self.name = config.get(CONF_NAME, f"{DEFAULT_NAME}-{self.host}")
        self.auto_discover = config.get(CONF_AUTO_DISCOVER, False)
        self.active = config.get(CONF_ACTIVE, CONF_ACTIVE_INIT)
        if self.active is True:
            self.active = CONF_ACTIVE_ON
        if self.active is False:
            self.active = CONF_ACTIVE_OFF
        self.poll_timer = config.get(CONF_POLL_TIMER, 1.0)
        self.default_fade = config.get(CONF_DEFAULT, {}).get(CONF_FADE, 0)
        # create the templates
        config_templates = config.get(CONF_TEMPLATE, {})
        for template in DEFAULT_TEMPLATES:
            self.template[template] = {}
            cur_template = config_templates.get(template, {})
            for conf in DEFAULT_TEMPLATES[template]:
                self.template[template][conf] = cur_template.get(
                    conf, DEFAULT_TEMPLATES[template][conf]
                )
        # create default presets
        config_presets = config.get(CONF_DEFAULT, {})
        default_presets = {}
        for preset in config_presets:
            cur_config = config_presets[preset]
            default_presets[int(preset)] = {
                CONF_NAME: cur_config.get(CONF_NAME, f"Preset {preset}"),
                CONF_FADE: cur_config.get(CONF_FADE, self.default_fade),
            }
        # create the areas with their channels and presets
        for area_val in config.get(CONF_AREA, {}):  # may be a string '123'
            area = int(area_val)
            area_config = config[CONF_AREA].get(area_val)
            self.area[area] = {
                CONF_NAME: area_config.get(CONF_NAME, f"Area {area}"),
                CONF_FADE: area_config.get(CONF_FADE, self.default_fade),
            }
            area_presets = {}
            area_channels = {}
            # User defined presets and channels first, then template presets, then defaults
            for preset in area_config.get(CONF_PRESET, {}):
                preset_config = area_config[CONF_PRESET][preset]
                area_presets[int(preset)] = {
                    CONF_NAME: preset_config.get(CONF_NAME, f"Preset {preset}"),
                    CONF_FADE: preset_config.get(CONF_FADE, self.area[area][CONF_FADE]),
                }
            for channel in area_config.get(CONF_CHANNEL, {}):
                channel_config = area_config[CONF_CHANNEL][channel]
                area_channels[int(channel)] = {
                    CONF_NAME: channel_config.get(CONF_NAME, f"Channel {channel}"),
                    CONF_FADE: channel_config.get(
                        CONF_FADE, self.area[area][CONF_FADE]
                    ),
                }
            # add the entities implicitly defined by templates
            template = area_config.get(CONF_TEMPLATE)
            if template:
                # Which type of value is a specific CONF
                conf_presets = [
                    CONF_ROOM_ON,
                    CONF_ROOM_OFF,
                    CONF_TRIGGER,
                    CONF_OPEN_PRESET,
                    CONF_CLOSE_PRESET,
                    CONF_STOP_PRESET,
                ]
                conf_values = [CONF_CHANNEL_CLASS, CONF_DURATION, CONF_TILT_TIME]
                conf_channels = [CONF_CHANNEL_COVER]

                for conf in self.template[template]:
                    conf_value = area_config.get(conf, self.template[template][conf])
                    if conf in conf_presets:
                        preset = int(conf_value)
                        if preset not in area_presets:
                            area_presets[preset] = {
                                CONF_NAME: f"Preset {preset}",
                                CONF_FADE: self.area[area][CONF_FADE],
                                # Trigger is the only exception
                                CONF_HIDDEN_ENTITY: (template != CONF_TRIGGER),
                            }
                        self.area[area][conf] = preset
                    elif conf in conf_channels:
                        channel = int(conf_value)
                        if channel not in area_channels:
                            area_channels[channel] = {
                                CONF_NAME: f"Channel {channel}",
                                CONF_FADE: self.area[area][CONF_FADE],
                                CONF_HIDDEN_ENTITY: True,
                            }
                        self.area[area][conf] = channel
                    else:
                        assert conf in conf_values
                        self.area[area][conf] = conf_value
            # Default presets
            if not area_config.get(CONF_NO_DEFAULT, False):
                for preset in default_presets:
                    if preset not in area_presets:
                        area_presets[preset] = default_presets[preset]
            self.area[area][CONF_PRESET] = area_presets
            self.area[area][CONF_CHANNEL] = area_channels
            # now register the channels and presets
            for channel in area_channels:
                self.create_channel_if_new(area, channel)
            for preset in area_presets:
                self.create_preset_if_new(area, preset)

        # register the rooms (switches on presets 1/4)
        # all the devices should be created for channels and presets
        self.register_rooms()
        # register the time covers
        self.register_time_covers()
        # callback for all devices
        if self.newDeviceFunc and self.waiting_devices:
            self.newDeviceFunc(self.waiting_devices)
            self.waiting_devices = []
        self.configured = True

    def register_rooms(self):
        """Register the room switches from two normal presets each."""
        for area, area_config in self.area.items():
            if area_config.get(CONF_TEMPLATE, "") == CONF_ROOM:
                if area in self.added_room_switches:
                    continue
                new_device = DynaliteDualPresetSwitchDevice(area, self,)
                self.added_room_switches[area] = new_device
                new_device.set_device(
                    1, self.added_presets[area][area_config][CONF_ROOM_ON]
                )
                new_device.set_device(
                    2, self.added_presets[area][area_config][CONF_ROOM_OFF]
                )
                self.registerNewDevice("switch", new_device, False)

    def register_time_covers(self):
        """Register the time covers from three presets and a channel each."""
        for area, area_config in self.area.items():
            if area_config.get(CONF_TEMPLATE, "") == CONF_TIME_COVER:
                if area in self.added_time_covers:
                    continue
                if area_config[CONF_TILT_TIME] == 0:
                    new_device = DynaliteTimeCoverDevice(area, self)
                else:
                    new_device = DynaliteTimeCoverWithTiltDevice(area, self)
                self.added_time_covers[area] = new_device
                new_device.set_device(
                    1, self.added_presets[area][area_config][CONF_OPEN_PRESET]
                )
                new_device.set_device(
                    2, self.added_presets[area][area_config][CONF_CLOSE_PRESET]
                )
                new_device.set_device(
                    3, self.added_presets[area][area_config][CONF_STOP_PRESET]
                )
                if area_config[CONF_CHANNEL_COVER] != 0:
                    channel_device = self.added_channels[area][area_config][
                        CONF_CHANNEL_COVER
                    ]
                else:
                    channel_device = DynaliteBaseDevice(area, self)
                new_device.set_device(4, channel_device)
                self.registerNewDevice("cover", new_device, False)

    def registerNewDevice(self, category, device, hidden):
        """Register a new device and group all the ones prior to CONFIGURED event together."""
        # after initial configuration, every new device gets sent on its own. The initial ones are bunched together
        if not hidden:
            if self.configured:
                if self.newDeviceFunc:
                    self.newDeviceFunc([device])
            else:  # send all the devices together when configured
                self.waiting_devices.append(device)

    @property
    def available(self):
        """Return whether bridge is available."""
        return self.connected

    def updateDevice(self, device):
        """Update one or more devices."""
        if self.updateDeviceFunc:
            self.updateDeviceFunc(device)

    def handleEvent(self, event=None, dynalite=None):
        """Handle all events."""
        LOGGER.debug("handleEvent - type=%s event=%s" % (event.eventType, event.data))
        if event.eventType == EVENT_CONNECTED:
            LOGGER.debug("received CONNECTED message")
            self.connected = True
            self.updateDevice(CONF_ALL)
        elif event.eventType == EVENT_DISCONNECTED:
            LOGGER.debug("received DISCONNECTED message")
            self.connected = False
            self.updateDevice(CONF_ALL)
        return

    def get_channel_name(self, area, channel):
        return f"{self.area[area][CONF_NAME]} {self.area[area][CONF_CHANNEL][channel][CONF_NAME]}"

    def get_device_class(self, area):
        return self.area[area][CONF_DEVICE_CLASS]

    def getMasterArea(self, area):
        """Get the master area when combining entities from different Dynet areas to the same area."""
        if area not in self.area:
            LOGGER.error("getMasterArea - we should not get here")
            raise BridgeError("getMasterArea - area " + str(area) + "is not in config")
        area_config = self.area[area]
        master_area = area_config[CONF_NAME]
        if CONF_AREA_OVERRIDE in area_config:
            override_area = area_config[CONF_AREA_OVERRIDE]
            master_area = override_area if override_area.lower() != CONF_NONE else ""
        return master_area

    def create_preset_if_new(self, area, preset):
        """Register a new preset."""
        LOGGER.debug("create_preset_if_new - area=%s preset=%s", area, preset)
        # if already configured, ignore
        if self.added_presets.get(area, {}).get(preset, False):
            return
        # if no autodiscover and not in config, ignore
        if not self.auto_discover:
            if not self.area.get(area, {}).get(CONF_PRESET, {}).get(preset, False):
                return
            
        if area not in self.area:
            LOGGER.debug(f"adding area {area} that is not in config")
<<<<<<< HEAD
            self.area[area] = {CONF_NAME: f"Area {area}", CONF_FADE: self.default_fade}
        areaConfig = self.area[area]
=======
            self.area[area] = {CONF_NAME: F"Area {area}", CONF_FADE: self.default_fade}
        area_config = self.area[area]
>>>>>>> dac711c3

        if CONF_PRESET not in area_config:
            area_config[CONF_PRESET] = {}
        if preset not in area_config[CONF_PRESET]:
            area_config[CONF_PRESET][preset] = {
                CONF_NAME: f"Preset {preset}",
                CONF_FADE: areaConfig[CONF_FADE],
            }
<<<<<<< HEAD

        newDevice = DynalitePresetSwitchDevice(area, preset, self,)

        try:
            hidden = areaConfig[CONF_PRESET][preset][CONF_HIDDEN_ENTITY]
        except KeyError:
            hidden = False

        try:
            # templates may make some elements hidden or register the preset
            template = areaConfig[CONF_TEMPLATE]
            if template == CONF_ROOM:
                # in a template room, the presets will all be in the room switch
                hidden = True
                # if it is not there yet, it will be added when the room switch will be created
                if int(area) in self.added_room_switches:
                    multiDevice = self.added_room_switches[area]
                    if int(preset) == int(areaConfig[CONF_ROOM_ON]):
                        multiDevice.set_device(1, newDevice)
                    if int(preset) == int(areaConfig[CONF_ROOM_OFF]):
                        multiDevice.set_device(2, newDevice)
            elif template == CONF_TRIGGER:
                if int(preset) != areaConfig[CONF_TRIGGER]:
                    hidden = True
            elif template in [CONF_HIDDEN_ENTITY, CONF_CHANNEL_COVER]:
                hidden = True
            elif template == CONF_TIME_COVER:
                # in a template room, the presets will all be in the time cover
                hidden = True
                # if it is not there yet, it will be added when the time cover will be created
                if int(area) in self.added_time_covers:
                    multiDevice = self.added_time_covers[area]
                    if int(preset) == int(areaConfig[CONF_OPEN_PRESET]):
                        multiDevice.set_device(1, newDevice)
                    if int(preset) == int(areaConfig[CONF_CLOSE_PRESET]):
                        multiDevice.set_device(2, newDevice)
                    if int(preset) == int(areaConfig[CONF_STOP_PRESET]):
                        multiDevice.set_device(3, newDevice)
            else:
                LOGGER.error(
                    "Unknown template "
                    + template
                    + ". Should have been caught in config_validation"
                )
        except KeyError:
            pass

=======
            # if the area is a template is a template, new presets should be hidden
            if area_config.get(CONF_TEMPLATE, False):
                area_config[CONF_PRESET][preset][CONF_HIDDEN_ENTITY] = True
        
        hidden = area_config[CONF_PRESET][preset].get(CONF_HIDDEN_ENTITY, False)
        new_device = DynalitePresetSwitchDevice(
            area,
            preset,
            self,
        )
>>>>>>> dac711c3
        newDevice.set_level(0)
        self.registerNewDevice("switch", newDevice, hidden)
        if area not in self.added_presets:
            self.added_presets[area] = {}
        self.added_presets[area][preset] = newDevice
        LOGGER.debug(
            "Creating Dynalite preset area=%s preset=%s hidden=%s", area, preset, hidden
        )

    def handle_preset_selection(self, event=None, dynalite=None):
        """Change the selected preset."""
        LOGGER.debug("handle_preset_selection - event=%s", event.data)
        area = event.data[CONF_AREA]
        preset = event.data[CONF_PRESET]
        self.create_preset_if_new(area, preset)

        # Update all the preset devices
        for curPresetInArea in self.added_presets[int(area)]:
            device = self.added_presets[area][curPresetInArea]
            if curPresetInArea == preset:
                device.set_level(1)
            else:
                device.set_level(0)
            self.updateDevice(device)

    def create_channel_if_new(self, area, channel):
        """Register a new channel."""
        LOGGER.debug("create_channel_if_new - area=%s, channel=%s", area, channel)
        # if already configured, ignore
        if self.added_channels.get(area, {}).get(channel, False):
            return
        # if no autodiscover and not in config, ignore
        if not self.auto_discover:
            if not self.area.get(area, {}).get(CONF_CHANNEL, {}).get(channel, False):
                return

        if area not in self.area:
            LOGGER.debug(f"adding area {area} that is not in config")
<<<<<<< HEAD
            self.area[area] = {CONF_NAME: f"Area {area}", CONF_FADE: self.default_fade}
        areaConfig = self.area[area]
=======
            self.area[area] = {CONF_NAME: F"Area {area}", CONF_FADE: self.default_fade}
        area_config = self.area[area]
>>>>>>> dac711c3

        if CONF_CHANNEL not in area_config:
            area_config[CONF_CHANNEL] = {}
        if channel not in area_config[CONF_CHANNEL]:
            area_config[CONF_CHANNEL][channel] = {
                CONF_NAME: f"Channel {channel}",
                CONF_FADE: area_config[CONF_FADE],
            }
<<<<<<< HEAD

        try:
            channelConfig = areaConfig[CONF_CHANNEL][channel]
        except KeyError:
            channelConfig = None
        LOGGER.debug("handleNewChannel - channelConfig=%s" % channelConfig)
        channelType = (
            channelConfig[CONF_CHANNEL_TYPE].lower()
            if channelConfig and CONF_CHANNEL_TYPE in channelConfig
            else DEFAULT_CHANNEL_TYPE
        )
        hidden = (
            channelConfig
            and CONF_HIDDEN_ENTITY in channelConfig
            and channelConfig[CONF_HIDDEN_ENTITY]
        ) or (self.area[area].get(CONF_TEMPLATE) == CONF_HIDDEN_ENTITY)
        if channelType == "light":
            newDevice = DynaliteChannelLightDevice(area, channel, self,)
            self.registerNewDevice("light", newDevice, hidden)
        elif channelType == "switch":
            newDevice = DynaliteChannelSwitchDevice(area, channel, self,)
            self.registerNewDevice("switch", newDevice, hidden)
=======
            # if the area is a template is a template, new channels should be hidden
            if area_config.get(CONF_TEMPLATE, False):
                area_config[CONF_CHANNEL][channel][CONF_HIDDEN_ENTITY] = True

        channel_config = area_config[CONF_CHANNEL][channel]
        LOGGER.debug("create_channel_if_new - channel_config=%s" % channel_config)
        channel_type = channel_config.get(CONF_CHANNEL_TYPE, DEFAULT_CHANNEL_TYPE).lower()
        hidden = channel_config.get(CONF_HIDDEN_ENTITY, False)

        if channel_type == "light":
            new_device = DynaliteChannelLightDevice(
                area,
                channel,
                self,
            )
            self.registerNewDevice("light", new_device, hidden)
        elif channel_type == "switch":
            new_device = DynaliteChannelSwitchDevice(
                area,
                channel,
                self,
            )
            self.registerNewDevice("switch", new_device, hidden)
>>>>>>> dac711c3
        else:
            LOGGER.info("unknown chnanel type %s - ignoring", channel_type)
            return
        if area not in self.added_channels:
            self.added_channels[area] = {}
<<<<<<< HEAD
        self.added_channels[area][channel] = newDevice
        LOGGER.debug(
            "Creating Dynalite channel area=%s channel=%s", area, channel,
        )
=======
        self.added_channels[area][channel] = new_device
        LOGGER.debug("Creating Dynalite channel area=%s channel=%s", area, channel)
>>>>>>> dac711c3

    def handle_channel_change(self, event=None, dynalite=None):
        """Change the level of a channel."""
        LOGGER.debug("handle_channel_change - event=%s" % event.data)
        LOGGER.debug("handle_channel_change called event = %s" % event.msg)
        area = event.data[CONF_AREA]
        channel = event.data[CONF_CHANNEL]
        self.create_channel_if_new(area, channel)

        action = event.data[CONF_ACTION]
        if action == CONF_ACTION_REPORT:
            actual_level = (255 - event.data[CONF_ACT_LEVEL]) / 254
            target_level = (255 - event.data[CONF_TRGT_LEVEL]) / 254
        elif action == CONF_ACTION_CMD:
            if CONF_TRGT_LEVEL in event.data:
                target_level = (255 - event.data[CONF_TRGT_LEVEL]) / 254
                # when there is only a "set channel level" command, assume that this is both the actual and the target
                actual_level = target_level
            else:  # stop fade command
                try:
                    if channel == CONF_ALL:
                        for channel in self.added_channels[int(area)]:
                            channelToSet = self.added_channels[int(area)][channel]
                            channelToSet.stop_fade()
                            self.updateDevice(channelToSet)
                    else:
                        channelToSet = self.added_channels[int(area)][int(channel)]
                        channelToSet.stop_fade()
                        self.updateDevice(channelToSet)
                except KeyError:
                    pass
                return
        else:
            LOGGER.error("unknown action for channel change %s", action)
            return
        try:
            channelToSet = self.added_channels[int(area)][int(channel)]
            channelToSet.update_level(actual_level, target_level)
            # to only call if it was already added to ha
            self.updateDevice(channelToSet)
        except KeyError:
            pass

    def add_timer_listener(self, callback_func):
        self.timer_callbacks.add(callback_func)
        if not self.timer_active:
            self.loop.call_later(1, self.timer_func)
            self.timer_active = True

    def remove_timer_listener(self, callback_func):
        self.timer_callbacks.discard(callback_func)

    def timer_func(self):
        if self.timer_callbacks:
            for callback in self.timer_callbacks:
                self.loop.call_soon(callback)
            self.loop.call_later(1, self.timer_func)
        else:
            self.timer_active = False

    def set_channel_level(self, area, channel, level):
<<<<<<< HEAD
        self._dynalite.set_channel_level(area, channel, level)

    def select_preset(self, area, preset):
        self._dynalite.select_preset(area, preset)
=======
        fade = self.area[area][CONF_CHANNEL][channel][CONF_FADE]
        self._dynalite.set_channel_level(area, channel, level, fade)
        
    def select_preset(self, area, preset):
        fade = self.area[area][CONF_PRESET][preset][CONF_FADE]
        self._dynalite.select_preset(area, preset, fade)
        
>>>>>>> dac711c3
<|MERGE_RESOLUTION|>--- conflicted
+++ resolved
@@ -346,13 +346,8 @@
             
         if area not in self.area:
             LOGGER.debug(f"adding area {area} that is not in config")
-<<<<<<< HEAD
             self.area[area] = {CONF_NAME: f"Area {area}", CONF_FADE: self.default_fade}
         areaConfig = self.area[area]
-=======
-            self.area[area] = {CONF_NAME: F"Area {area}", CONF_FADE: self.default_fade}
-        area_config = self.area[area]
->>>>>>> dac711c3
 
         if CONF_PRESET not in area_config:
             area_config[CONF_PRESET] = {}
@@ -361,55 +356,6 @@
                 CONF_NAME: f"Preset {preset}",
                 CONF_FADE: areaConfig[CONF_FADE],
             }
-<<<<<<< HEAD
-
-        newDevice = DynalitePresetSwitchDevice(area, preset, self,)
-
-        try:
-            hidden = areaConfig[CONF_PRESET][preset][CONF_HIDDEN_ENTITY]
-        except KeyError:
-            hidden = False
-
-        try:
-            # templates may make some elements hidden or register the preset
-            template = areaConfig[CONF_TEMPLATE]
-            if template == CONF_ROOM:
-                # in a template room, the presets will all be in the room switch
-                hidden = True
-                # if it is not there yet, it will be added when the room switch will be created
-                if int(area) in self.added_room_switches:
-                    multiDevice = self.added_room_switches[area]
-                    if int(preset) == int(areaConfig[CONF_ROOM_ON]):
-                        multiDevice.set_device(1, newDevice)
-                    if int(preset) == int(areaConfig[CONF_ROOM_OFF]):
-                        multiDevice.set_device(2, newDevice)
-            elif template == CONF_TRIGGER:
-                if int(preset) != areaConfig[CONF_TRIGGER]:
-                    hidden = True
-            elif template in [CONF_HIDDEN_ENTITY, CONF_CHANNEL_COVER]:
-                hidden = True
-            elif template == CONF_TIME_COVER:
-                # in a template room, the presets will all be in the time cover
-                hidden = True
-                # if it is not there yet, it will be added when the time cover will be created
-                if int(area) in self.added_time_covers:
-                    multiDevice = self.added_time_covers[area]
-                    if int(preset) == int(areaConfig[CONF_OPEN_PRESET]):
-                        multiDevice.set_device(1, newDevice)
-                    if int(preset) == int(areaConfig[CONF_CLOSE_PRESET]):
-                        multiDevice.set_device(2, newDevice)
-                    if int(preset) == int(areaConfig[CONF_STOP_PRESET]):
-                        multiDevice.set_device(3, newDevice)
-            else:
-                LOGGER.error(
-                    "Unknown template "
-                    + template
-                    + ". Should have been caught in config_validation"
-                )
-        except KeyError:
-            pass
-
-=======
             # if the area is a template is a template, new presets should be hidden
             if area_config.get(CONF_TEMPLATE, False):
                 area_config[CONF_PRESET][preset][CONF_HIDDEN_ENTITY] = True
@@ -420,7 +366,6 @@
             preset,
             self,
         )
->>>>>>> dac711c3
         newDevice.set_level(0)
         self.registerNewDevice("switch", newDevice, hidden)
         if area not in self.added_presets:
@@ -459,13 +404,8 @@
 
         if area not in self.area:
             LOGGER.debug(f"adding area {area} that is not in config")
-<<<<<<< HEAD
-            self.area[area] = {CONF_NAME: f"Area {area}", CONF_FADE: self.default_fade}
-        areaConfig = self.area[area]
-=======
             self.area[area] = {CONF_NAME: F"Area {area}", CONF_FADE: self.default_fade}
         area_config = self.area[area]
->>>>>>> dac711c3
 
         if CONF_CHANNEL not in area_config:
             area_config[CONF_CHANNEL] = {}
@@ -474,30 +414,6 @@
                 CONF_NAME: f"Channel {channel}",
                 CONF_FADE: area_config[CONF_FADE],
             }
-<<<<<<< HEAD
-
-        try:
-            channelConfig = areaConfig[CONF_CHANNEL][channel]
-        except KeyError:
-            channelConfig = None
-        LOGGER.debug("handleNewChannel - channelConfig=%s" % channelConfig)
-        channelType = (
-            channelConfig[CONF_CHANNEL_TYPE].lower()
-            if channelConfig and CONF_CHANNEL_TYPE in channelConfig
-            else DEFAULT_CHANNEL_TYPE
-        )
-        hidden = (
-            channelConfig
-            and CONF_HIDDEN_ENTITY in channelConfig
-            and channelConfig[CONF_HIDDEN_ENTITY]
-        ) or (self.area[area].get(CONF_TEMPLATE) == CONF_HIDDEN_ENTITY)
-        if channelType == "light":
-            newDevice = DynaliteChannelLightDevice(area, channel, self,)
-            self.registerNewDevice("light", newDevice, hidden)
-        elif channelType == "switch":
-            newDevice = DynaliteChannelSwitchDevice(area, channel, self,)
-            self.registerNewDevice("switch", newDevice, hidden)
-=======
             # if the area is a template is a template, new channels should be hidden
             if area_config.get(CONF_TEMPLATE, False):
                 area_config[CONF_CHANNEL][channel][CONF_HIDDEN_ENTITY] = True
@@ -521,21 +437,13 @@
                 self,
             )
             self.registerNewDevice("switch", new_device, hidden)
->>>>>>> dac711c3
         else:
             LOGGER.info("unknown chnanel type %s - ignoring", channel_type)
             return
         if area not in self.added_channels:
             self.added_channels[area] = {}
-<<<<<<< HEAD
-        self.added_channels[area][channel] = newDevice
-        LOGGER.debug(
-            "Creating Dynalite channel area=%s channel=%s", area, channel,
-        )
-=======
         self.added_channels[area][channel] = new_device
         LOGGER.debug("Creating Dynalite channel area=%s channel=%s", area, channel)
->>>>>>> dac711c3
 
     def handle_channel_change(self, event=None, dynalite=None):
         """Change the level of a channel."""
@@ -596,18 +504,11 @@
         else:
             self.timer_active = False
 
-    def set_channel_level(self, area, channel, level):
-<<<<<<< HEAD
-        self._dynalite.set_channel_level(area, channel, level)
-
-    def select_preset(self, area, preset):
-        self._dynalite.select_preset(area, preset)
-=======
+    def set_channel_level(self, area, channel, level, fade):
         fade = self.area[area][CONF_CHANNEL][channel][CONF_FADE]
         self._dynalite.set_channel_level(area, channel, level, fade)
         
     def select_preset(self, area, preset):
         fade = self.area[area][CONF_PRESET][preset][CONF_FADE]
         self._dynalite.select_preset(area, preset, fade)
-        
->>>>>>> dac711c3
+        